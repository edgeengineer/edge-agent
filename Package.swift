// swift-tools-version: 6.0.3
import PackageDescription

let package = Package(
    name: "edge-agent",
    platforms: [
        .macOS(.v15)
    ],
    products: [
        .executable(name: "edge-agent", targets: ["edge-agent"]),
        .executable(name: "edge", targets: ["edge"]),
    ],
    dependencies: [
        .package(url: "https://github.com/apple/swift-argument-parser.git", from: "1.5.0"),
        .package(url: "https://github.com/apple/swift-log.git", from: "1.6.3"),
        .package(url: "https://github.com/grpc/grpc-swift.git", from: "2.0.0"),
        .package(url: "https://github.com/grpc/grpc-swift-protobuf.git", from: "1.0.0"),
        .package(url: "https://github.com/grpc/grpc-swift-nio-transport.git", from: "1.0.0"),
        .package(url: "https://github.com/swift-server/swift-service-lifecycle.git", from: "2.7.0"),
        .package(url: "https://github.com/grpc/grpc-swift-extras.git", from: "1.0.0"),
        .package(url: "https://github.com/apple/swift-nio.git", from: "2.81.0"),
        .package(url: "https://github.com/apple/swift-crypto.git", from: "3.12.2"),
        .package(url: "https://github.com/swiftlang/swift-subprocess.git", branch: "main"),
        .package(url: "https://github.com/apple/swift-http-types.git", from: "1.4.0"),
<<<<<<< HEAD
        .package(url: "https://github.com/apple/swift-async-dns-resolver.git", from: "0.4.0"),
=======
>>>>>>> e88a11b4
    ],
    targets: [
        /// The main executable provided by edge-cli.
        .executableTarget(
            name: "edge",
            dependencies: [
                .product(name: "ArgumentParser", package: "swift-argument-parser"),
                .product(name: "Logging", package: "swift-log"),
                .product(name: "_NIOFileSystem", package: "swift-nio"),
                .product(name: "GRPCNIOTransportHTTP2", package: "grpc-swift-nio-transport"),
                .product(name: "AsyncDNSResolver", package: "swift-async-dns-resolver"),
                .target(name: "EdgeAgentGRPC"),
                .target(name: "EdgeCLI"),
                .target(name: "EdgeShared"),
                .target(name: "Imager"),
                .target(name: "ContainerRegistry"),
            ],
            resources: [
                .copy("Resources")
            ]
        ),

        /// Contains everything EdgeCLI, except for the command line interface.
        .target(
            name: "EdgeCLI",
            dependencies: [
                .target(name: "ContainerBuilder"),
                .target(name: "Shell"),
                .product(name: "Subprocess", package: "swift-subprocess"),
                .product(name: "Logging", package: "swift-log"),
            ]
        ),

        /// Tools to build OCI-compliant container images.
        .target(
            name: "ContainerBuilder",
            dependencies: [
                .target(name: "Shell"),
                .product(name: "Crypto", package: "swift-crypto"),
                .target(name: "ContainerRegistry"),
            ]
        ),

        /// The main executable provided by edge-agent.
        .executableTarget(
            name: "edge-agent",
            dependencies: [
                .product(name: "ArgumentParser", package: "swift-argument-parser"),
                .product(name: "Logging", package: "swift-log"),
                .product(name: "GRPCNIOTransportHTTP2", package: "grpc-swift-nio-transport"),
                .product(name: "ServiceLifecycle", package: "swift-service-lifecycle"),
                .product(name: "GRPCServiceLifecycle", package: "grpc-swift-extras"),
                .product(name: "GRPCHealthService", package: "grpc-swift-extras"),
                .product(name: "_NIOFileSystem", package: "swift-nio"),
                .target(name: "EdgeAgentGRPC"),
                .target(name: "Shell"),
                .target(name: "EdgeShared"),
            ]
        ),

        /// Shared components used by both edge and edge-agent.
        .target(
            name: "ContainerRegistry",
            dependencies: [
                .product(name: "Crypto", package: "swift-crypto"),
                .product(name: "HTTPTypes", package: "swift-http-types"),
                .product(name: "HTTPTypesFoundation", package: "swift-http-types"),
            ]
        ),
        .target(
            name: "EdgeShared",
            dependencies: []
        ),

        .target(
            name: "EdgeAgentGRPC",
            dependencies: [
                .product(name: "GRPCCore", package: "grpc-swift"),
                .product(name: "GRPCProtobuf", package: "grpc-swift-protobuf"),
            ],
            exclude: [
                "Proto/edge_agent.protoset"
            ]
        ),
        .target(
            name: "Imager",
            dependencies: [
                .product(name: "Subprocess", package: "swift-subprocess")
            ]
        ),
        .target(
            name: "Shell",
            dependencies: [
                .product(name: "Logging", package: "swift-log")
            ]
        ),

        /// Tests for EdgeCLI components
        .testTarget(
            name: "EdgeCLITests",
            dependencies: [
                .target(name: "edge")
            ]
        ),

    ]
)<|MERGE_RESOLUTION|>--- conflicted
+++ resolved
@@ -22,10 +22,7 @@
         .package(url: "https://github.com/apple/swift-crypto.git", from: "3.12.2"),
         .package(url: "https://github.com/swiftlang/swift-subprocess.git", branch: "main"),
         .package(url: "https://github.com/apple/swift-http-types.git", from: "1.4.0"),
-<<<<<<< HEAD
-        .package(url: "https://github.com/apple/swift-async-dns-resolver.git", from: "0.4.0"),
-=======
->>>>>>> e88a11b4
+        .package(url: "https://github.com/apple/swift-async-dns-resolver.git", from: "0.4.0")
     ],
     targets: [
         /// The main executable provided by edge-cli.
