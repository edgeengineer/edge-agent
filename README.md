--- conflicted
+++ resolved
@@ -105,26 +105,4 @@
 (lldb) gdb-remote localhost:4242
 ```
 
-<<<<<<< HEAD
-### Imager
-
-The Imager is a tool for writing EdgeOS images to USB drives. You can use it to write an EdgeOS image to a USB drive by running the following command:
-
-```sh
-swift run --package-path ../../ -- imager write <image-path> <drive-id>
-```
-
-### List
-
-You can list available external drives by running the following command:
-
-```sh
-swift run --package-path ../../ -- imager list
-```
-=======
-- **target create** refers to the binary you've created
-- **settings set** selects the swift-sdk you built the binary with. This is optional, but necessary for debugging support.
-- **gdb-remote**'s value `localhost:4242` refers to the host (and port) where the debug server is running. If you're starting a remote debugging session on another machine, replace this with your device's hostname or IP.
->>>>>>> d4255f26
-
 Unfortunately, running expressions (e.g. `po`) doesn't work yet.